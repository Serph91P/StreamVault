<template>
  <GlassCard>
    <div class="card-content">
      <!-- Connection Status -->
      <div class="connection-status">
        <div class="status-header">
          <div class="status-icon-wrapper" :class="statusClass">
            <svg class="status-icon" viewBox="0 0 24 24">
              <path fill="currentColor" d="M11.64 5.93H13.07V10.21H11.64M15.57 5.93H17V10.21H15.57M7 2L3.43 5.57V18.43H7.71V22L11.29 18.43H14.14L20.57 12V2M19.14 11.29L16.29 14.14H13.43L10.93 16.64V14.14H7.71V3.43H19.14Z"/>
            </svg>
          </div>
          <div class="status-info">
            <h3 class="status-title">{{ statusTitle }}</h3>
            <p class="status-description">{{ statusDescription }}</p>
          </div>
        </div>

        <div v-if="connectionStatus.connected" class="connection-details">
          <div class="detail-item">
            <span class="detail-label">Status:</span>
            <span class="detail-value" :class="{ 'text-success': connectionStatus.valid, 'text-warning': !connectionStatus.valid }">
              {{ connectionStatus.valid ? 'Active & Valid' : 'Token Expired (will auto-refresh)' }}
            </span>
          </div>
          <div v-if="connectionStatus.expires_at" class="detail-item">
            <span class="detail-label">Expires:</span>
            <span class="detail-value">{{ formatExpiration(connectionStatus.expires_at) }}</span>
          </div>
        </div>
      </div>

      <!-- Browser Token Setup (Recommended Method) -->
      <div v-if="!connectionStatus.connected" class="setup-section">
        <div class="setup-header">
          <svg class="setup-icon" viewBox="0 0 24 24">
            <path fill="currentColor" d="M12 2C6.48 2 2 6.48 2 12s4.48 10 10 10 10-4.48 10-10S17.52 2 12 2zm-2 15l-5-5 1.41-1.41L10 14.17l7.59-7.59L19 8l-9 9z"/>
          </svg>
          <div>
            <h4 class="setup-title">Manual Token Setup (Recommended)</h4>
            <p class="setup-subtitle">For H.265/1440p quality, you need a browser authentication token</p>
          </div>
        </div>

        <div class="info-box info-box-warning">
          <svg class="info-icon" viewBox="0 0 24 24">
            <path fill="currentColor" d="M12 2C6.48 2 2 6.48 2 12s4.48 10 10 10 10-4.48 10-10S17.52 2 12 2zm1 15h-2v-2h2v2zm0-4h-2V7h2v6z"/>
          </svg>
          <div>
            <strong>Why browser token?</strong> Twitch restricts OAuth apps from accessing H.265/1440p streams. Only browser tokens grant full access.
          </div>
        </div>

        <div class="steps-container">
          <h5 class="steps-title">How to get your token:</h5>
          <ol class="steps-list">
            <li class="step-item">
              <span class="step-number">1</span>
              <div class="step-content">
                <strong>Open Twitch.tv</strong> in your browser and log in
              </div>
            </li>
            <li class="step-item">
              <span class="step-number">2</span>
              <div class="step-content">
                <strong>Press F12</strong> (or Ctrl+Shift+I) to open Developer Tools
              </div>
            </li>
            <li class="step-item">
              <span class="step-number">3</span>
              <div class="step-content">
                <strong>Go to Console tab</strong> and paste this code:
                <div class="code-block">
                  <code>document.cookie.split("; ").find(item=>item.startsWith("auth-token="))?.split("=")[1]</code>
                  <button @click="copyTokenCommand" class="btn-copy" v-ripple title="Copy to clipboard">
                    <svg viewBox="0 0 24 24">
                      <path fill="currentColor" d="M16 1H4c-1.1 0-2 .9-2 2v14h2V3h12V1zm3 4H8c-1.1 0-2 .9-2 2v14c0 1.1.9 2 2 2h11c1.1 0 2-.9 2-2V7c0-1.1-.9-2-2-2zm0 16H8V7h11v14z"/>
                    </svg>
                  </button>
                </div>
              </div>
            </li>
            <li class="step-item">
              <span class="step-number">4</span>
              <div class="step-content">
                <strong>Copy the 30-character token</strong> (e.g., abc123xyz456...)
              </div>
            </li>
            <li class="step-item">
              <span class="step-number">5</span>
              <div class="step-content">
                <strong>Set it as environment variable</strong> in docker-compose.yml:
                <div class="code-block">
                  <code>TWITCH_OAUTH_TOKEN=your_token_here</code>
                </div>
              </div>
            </li>
          </ol>
        </div>

        <div class="info-box info-box-info">
          <svg class="info-icon" viewBox="0 0 24 24">
            <path fill="currentColor" d="M12 2C6.48 2 2 6.48 2 12s4.48 10 10 10 10-4.48 10-10S17.52 2 12 2zm1 15h-2v-6h2v6zm0-8h-2V7h2v2z"/>
          </svg>
          <div>
            <strong>Token validity:</strong> Browser tokens last 60-90 days. You'll need to update it manually when it expires. The token is safe to store - it only works with your account.
          </div>
        </div>

        <div class="benefits-section">
          <h5 class="benefits-title">What you get with a browser token:</h5>
          <ul class="benefits-list">
            <li class="benefit-item">
              <svg class="benefit-icon" viewBox="0 0 24 24">
                <path fill="currentColor" d="M9 16.17L4.83 12l-1.42 1.41L9 19 21 7l-1.41-1.41z"/>
              </svg>
              <span>H.265/HEVC and AV1 codecs (60% smaller files, same quality)</span>
            </li>
            <li class="benefit-item">
              <svg class="benefit-icon" viewBox="0 0 24 24">
                <path fill="currentColor" d="M9 16.17L4.83 12l-1.42 1.41L9 19 21 7l-1.41-1.41z"/>
              </svg>
              <span>1440p60 recording (if stream supports it)</span>
            </li>
            <li class="benefit-item">
              <svg class="benefit-icon" viewBox="0 0 24 24">
                <path fill="currentColor" d="M9 16.17L4.83 12l-1.42 1.41L9 19 21 7l-1.41-1.41z"/>
              </svg>
              <span>Ad-free recordings (with Twitch Turbo subscription)</span>
            </li>
          </ul>
        </div>
      </div>

      <!-- Action Buttons -->
      <div v-if="connectionStatus.connected" class="action-buttons">
        <button
          @click="refreshStatus"
          class="btn-action btn-secondary"
          :disabled="isLoading"
          v-ripple
        >
          <svg class="icon" viewBox="0 0 24 24">
            <path fill="currentColor" d="M17.65 6.35C16.2 4.9 14.21 4 12 4c-4.42 0-7.99 3.58-7.99 8s3.57 8 7.99 8c3.73 0 6.84-2.55 7.73-6h-2.08c-.82 2.33-3.04 4-5.65 4-3.31 0-6-2.69-6-6s2.69-6 6-6c1.66 0 3.14.69 4.22 1.78L13 11h7V4l-2.35 2.35z"/>
          </svg>
          Refresh Status
        </button>
        
        <button
          @click="disconnectTwitch"
          class="btn-action btn-danger"
          :disabled="isLoading"
          v-ripple
        >
          <svg class="icon" viewBox="0 0 24 24">
            <path fill="currentColor" d="M19 6.41L17.59 5 12 10.59 6.41 5 5 6.41 10.59 12 5 17.59 6.41 19 12 13.41 17.59 19 19 17.59 13.41 12z"/>
          </svg>
          Clear Token
        </button>
      </div>
    </div>
  </GlassCard>
</template>

<script setup lang="ts">
import { ref, computed, onMounted } from 'vue'
import GlassCard from '@/components/cards/GlassCard.vue'
import { useToast } from '@/composables/useToast'

interface ConnectionStatus {
  connected: boolean
  valid: boolean
  expires_at: string | null
}

const toast = useToast()

const connectionStatus = ref<ConnectionStatus>({
  connected: false,
  valid: false,
  expires_at: null
})

const isLoading = ref(false)
const callbackUrl = ref('')

const statusClass = computed(() => ({
  'status-connected': connectionStatus.value.connected && connectionStatus.value.valid,
  'status-warning': connectionStatus.value.connected && !connectionStatus.value.valid,
  'status-disconnected': !connectionStatus.value.connected
}))

const statusTitle = computed(() => {
  if (!connectionStatus.value.connected) return 'Not Connected'
  if (!connectionStatus.value.valid) return 'Connected (Token Expiring)'
  return 'Connected to Twitch'
})

const statusDescription = computed(() => {
  if (!connectionStatus.value.connected) {
    return 'Connect your Twitch account for better quality and features'
  }
  if (!connectionStatus.value.valid) {
    return 'Your token will be automatically refreshed on next recording'
  }
  return 'Your account is connected and tokens are valid'
})

onMounted(async () => {
  await fetchConnectionStatus()
  
  // Fetch callback URL for display
  try {
    const response = await fetch('/api/twitch/callback-url', {
      credentials: 'include'
    })
    
    if (response.ok) {
      const data = await response.json()
      callbackUrl.value = data.url || ''
    }
  } catch (error) {
    console.error('Failed to fetch callback URL:', error)
  }
  
  // Check if returning from OAuth success
  const urlParams = new URLSearchParams(window.location.search)
  if (urlParams.get('auth_success') === 'true') {
    toast.success('Twitch account connected successfully!')
    // Clean up URL
    window.history.replaceState({}, '', '/settings')
  } else if (urlParams.get('error') === 'auth_failed') {
    toast.error('Failed to connect Twitch account. Please try again.')
    window.history.replaceState({}, '', '/settings')
  }
})

async function fetchConnectionStatus() {
  try {
    const response = await fetch('/api/twitch/connection-status', {
      credentials: 'include'
    })
    
    if (response.ok) {
      connectionStatus.value = await response.json()
    }
  } catch (error) {
    console.error('Failed to fetch connection status:', error)
  }
}

async function connectTwitch() {
  try {
    isLoading.value = true
    
    // Pass /settings as state parameter so backend knows where to redirect
    const response = await fetch('/api/twitch/auth-url?state=/settings', {
      credentials: 'include'
    })
    
    if (!response.ok) throw new Error('Failed to get auth URL')
    
    const data = await response.json()
    
    if (data.auth_url) {
      // Redirect to Twitch OAuth (state parameter tells backend to return to /settings)
      window.location.href = data.auth_url
    }
  } catch (error) {
    console.error('Failed to start Twitch OAuth:', error)
    toast.error('Could not connect to Twitch. Please try again.')
  } finally {
    isLoading.value = false
  }
}

async function disconnectTwitch() {
  if (!confirm('Are you sure you want to disconnect your Twitch account? You will lose access to H.265/1440p quality.')) {
    return
  }

  try {
    isLoading.value = true
    
    const response = await fetch('/api/twitch/disconnect', {
      method: 'POST',
      credentials: 'include'
    })
    
    if (!response.ok) throw new Error('Failed to disconnect')
    
    const data = await response.json()
    
    if (data.success) {
      connectionStatus.value = {
        connected: false,
        valid: false,
        expires_at: null
      }
      
      toast.success('Your Twitch account has been disconnected')
    }
  } catch (error) {
    console.error('Failed to disconnect Twitch:', error)
    toast.error('Could not disconnect from Twitch. Please try again.')
  } finally {
    isLoading.value = false
  }
}

async function refreshStatus() {
  isLoading.value = true
  await fetchConnectionStatus()
  isLoading.value = false
  
  toast.info('Connection status has been updated')
}

async function copyTokenCommand() {
  const command = `document.cookie.split("; ").find(item=>item.startsWith("auth-token="))?.split("=")[1]`
  
  try {
    await navigator.clipboard.writeText(command)
    toast.success('Command copied to clipboard!')
  } catch (error) {
    console.error('Failed to copy:', error)
    toast.error('Failed to copy. Please copy manually.')
  }
}

function formatExpiration(expiresAt: string): string {
  const date = new Date(expiresAt)
  const now = new Date()
  const diffMs = date.getTime() - now.getTime()
  const diffHours = Math.floor(diffMs / (1000 * 60 * 60))
  const diffMinutes = Math.floor((diffMs % (1000 * 60 * 60)) / (1000 * 60))
  
  if (diffHours > 0) {
    return `in ${diffHours}h ${diffMinutes}m`
  } else if (diffMinutes > 0) {
    return `in ${diffMinutes}m`
  } else {
    return 'Expired (will auto-refresh)'
  }
}
</script>

<style scoped lang="scss">
@use '@/styles/variables' as v;
@use '@/styles/mixins' as m;

// ============================================================================
// TWITCH CONNECTION PANEL - Unified Design
// Most styles inherited from global _settings-panels.scss
// ============================================================================

// ============================================================================
// CONNECTION STATUS
// ============================================================================

.connection-status {
  display: flex;
  align-items: center;
  gap: v.$spacing-3;
  padding: v.$spacing-4;
  background: var(--background-card);
  border: 2px solid var(--border-color);
  border-radius: var(--radius-md);
  margin-bottom: v.$spacing-6;
  
  &.connected {
    border-color: var(--success-color);
    background: var(--success-bg-color);
  }
  
  &.disconnected {
    border-color: var(--danger-color);
    background: var(--danger-bg-color);
  }
  
  .status-indicator {
    width: 12px;
    height: 12px;
    border-radius: 50%;
    background: var(--danger-color);
    flex-shrink: 0;
    
    &.connected {
      background: var(--success-color);
      animation: pulse 2s infinite;
    }
  }
  
  .status-text {
    flex: 1;
    
    .status-title {
      font-weight: v.$font-semibold;
      color: var(--text-primary);
      margin-bottom: v.$spacing-1;
    }
    
    .status-description {
      font-size: v.$text-sm;
      color: var(--text-secondary);
    }
  }
}

@keyframes pulse {
  0%, 100% {
    opacity: 1;
  }
  50% {
    opacity: 0.5;
  }
}

// ============================================================================
// TOKEN SETUP GUIDE
// ============================================================================

.token-setup-guide {
  .setup-steps {
    list-style: none;
    counter-reset: step-counter;
    padding: 0;
    
    li {
      counter-increment: step-counter;
      position: relative;
      padding-left: v.$spacing-10;
      margin-bottom: v.$spacing-4;
      
      &:before {
        content: counter(step-counter);
        position: absolute;
        left: 0;
        top: 0;
        width: 32px;
        height: 32px;
        background: var(--primary-color);
        color: white;
        border-radius: 50%;
        display: flex;
        align-items: center;
        justify-content: center;
        font-weight: v.$font-bold;
        font-size: v.$text-sm;
      }
      
      strong {
        color: var(--text-primary);
        display: block;
        margin-bottom: v.$spacing-1;
      }
    }
  }
  
  .code-snippet {
    background: var(--background-darker);
    padding: v.$spacing-3;
    border-radius: var(--radius-sm);
    font-family: var(--font-mono);
    font-size: v.$text-sm;
    color: var(--primary-color);
    overflow-x: auto;
    margin: v.$spacing-2 0;
    
    code {
      white-space: pre;
      display: block;
    }
  }
  
  .copy-button {
    margin-left: v.$spacing-2;
    padding: v.$spacing-1 v.$spacing-2;
    font-size: v.$text-xs;
  }
}

<<<<<<< HEAD
// Steps Container
.steps-container {
  padding: var(--spacing-4);
  background: transparent;
  border-radius: var(--radius-lg);
  border: 1px solid var(--border-color);
}

.steps-title {
  font-size: var(--font-size-base);
  font-weight: var(--font-weight-semibold);
  color: var(--text-primary);
  margin: 0 0 var(--spacing-4) 0;
}

.steps-list {
  list-style: none;
  padding: 0;
  margin: 0;
  display: flex;
  flex-direction: column;
  gap: var(--spacing-4);
}

.step-item {
  display: flex;
  align-items: flex-start;
  gap: var(--spacing-3);
}

.step-number {
  display: flex;
  align-items: center;
  justify-content: center;
  width: 28px;
  height: 28px;
  border-radius: 50%;
  background: var(--gradient-primary);
  color: white;
  font-size: var(--font-size-sm);
  font-weight: var(--font-weight-bold);
  flex-shrink: 0;
}

.step-content {
  flex: 1;
  font-size: var(--font-size-sm);
  color: var(--text-secondary);
  line-height: 1.6;
=======
// ============================================================================
// QUALITY BENEFITS
// ============================================================================
>>>>>>> d65093a6

.quality-benefits {
  display: grid;
  grid-template-columns: repeat(auto-fit, minmax(200px, 1fr));
  gap: v.$spacing-3;
  margin-top: v.$spacing-4;
  
  .benefit-item {
    padding: v.$spacing-3;
    background: var(--background-hover);
    border-radius: var(--radius-sm);
    
    .benefit-icon {
      font-size: v.$text-xl;
      color: var(--success-color);
      margin-bottom: v.$spacing-2;
    }
    
    .benefit-title {
      font-weight: v.$font-semibold;
      color: var(--text-primary);
      margin-bottom: v.$spacing-1;
    }
    
    .benefit-description {
      font-size: v.$text-sm;
      color: var(--text-secondary);
    }
  }
}

<<<<<<< HEAD
.code-block {
  position: relative;
  margin-top: var(--spacing-2);
  padding: var(--spacing-3);
  background: transparent;
  border-radius: var(--radius-md);
  border: 1px solid var(--border-color);
  font-family: 'Monaco', 'Menlo', 'Ubuntu Mono', monospace;
  font-size: 12px;
  overflow-x: auto;

  code {
    color: var(--text-primary);
    word-break: break-all;
  }
}
=======
// ============================================================================
// INFO BOXES
// ============================================================================
>>>>>>> d65093a6

.info-box {
  padding: v.$spacing-4;
  background: var(--info-bg-color);
  border: 1px solid var(--info-border-color);
  border-radius: var(--radius-md);
  margin: v.$spacing-4 0;
  
  &.warning {
    background: var(--warning-bg-color);
    border-color: var(--warning-border-color);
  }
  
  &.success {
    background: var(--success-bg-color);
    border-color: var(--success-border-color);
  }
<<<<<<< HEAD
}

// Benefits Section
.benefits-section {
  padding: var(--spacing-4);
  background: transparent;
  border-radius: var(--radius-lg);
  border: 1px solid var(--border-color);
}

.benefits-title {
  font-size: var(--font-size-base);
  font-weight: var(--font-weight-semibold);
  color: var(--text-primary);
  margin-bottom: var(--spacing-3);
}

.benefits-list {
  list-style: none;
  padding: 0;
  margin: 0;
  display: flex;
  flex-direction: column;
  gap: var(--spacing-3);
}

.benefit-item {
  display: flex;
  align-items: flex-start;
  gap: var(--spacing-2);
  font-size: var(--font-size-sm);
  color: var(--text-secondary);
  line-height: 1.5;
}

.benefit-icon {
  width: 16px;
  height: 16px;
  fill: var(--color-primary);
  flex-shrink: 0;
  margin-top: 2px;
}

// Action Buttons
.action-buttons {
  display: flex;
  gap: var(--spacing-3);
  flex-wrap: wrap;
}

.btn-action {
  display: inline-flex;
  align-items: center;
  gap: var(--spacing-2);
  padding: var(--spacing-3) var(--spacing-5);
  border-radius: var(--radius-lg);
  font-size: var(--font-size-sm);
  font-weight: var(--font-weight-semibold);
  cursor: pointer;
  transition: all 0.2s ease;
  border: 1px solid;

  .icon {
    width: 16px;
    height: 16px;
=======
  
  .info-title {
    font-weight: v.$font-semibold;
    color: var(--text-primary);
    margin-bottom: v.$spacing-2;
    display: flex;
    align-items: center;
    gap: v.$spacing-2;
    
    .info-icon {
      font-size: v.$text-lg;
    }
>>>>>>> d65093a6
  }
  
  .info-content {
    font-size: v.$text-sm;
    color: var(--text-secondary);
    line-height: 1.6;
  }
}

// ============================================================================
// RESPONSIVE
// ============================================================================

@include m.respond-below('md') {
  .connection-status {
    flex-direction: column;
    text-align: center;
  }
  
  .form-actions {
    flex-direction: column;
    
    .btn {
      width: 100%;
    }
  }
}
</style><|MERGE_RESOLUTION|>--- conflicted
+++ resolved
@@ -479,7 +479,6 @@
   }
 }
 
-<<<<<<< HEAD
 // Steps Container
 .steps-container {
   padding: var(--spacing-4);
@@ -529,11 +528,6 @@
   font-size: var(--font-size-sm);
   color: var(--text-secondary);
   line-height: 1.6;
-=======
-// ============================================================================
-// QUALITY BENEFITS
-// ============================================================================
->>>>>>> d65093a6
 
 .quality-benefits {
   display: grid;
@@ -565,7 +559,6 @@
   }
 }
 
-<<<<<<< HEAD
 .code-block {
   position: relative;
   margin-top: var(--spacing-2);
@@ -582,11 +575,6 @@
     word-break: break-all;
   }
 }
-=======
-// ============================================================================
-// INFO BOXES
-// ============================================================================
->>>>>>> d65093a6
 
 .info-box {
   padding: v.$spacing-4;
@@ -604,7 +592,6 @@
     background: var(--success-bg-color);
     border-color: var(--success-border-color);
   }
-<<<<<<< HEAD
 }
 
 // Benefits Section
@@ -670,20 +657,6 @@
   .icon {
     width: 16px;
     height: 16px;
-=======
-  
-  .info-title {
-    font-weight: v.$font-semibold;
-    color: var(--text-primary);
-    margin-bottom: v.$spacing-2;
-    display: flex;
-    align-items: center;
-    gap: v.$spacing-2;
-    
-    .info-icon {
-      font-size: v.$text-lg;
-    }
->>>>>>> d65093a6
   }
   
   .info-content {
