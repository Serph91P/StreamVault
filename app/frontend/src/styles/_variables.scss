--- conflicted
+++ resolved
@@ -310,13 +310,7 @@
   // ===== PRIMARY BRAND COLORS =====
   --primary-50: #{$primary-50};
   --primary-color: #{$primary-500};
-<<<<<<< HEAD
   --color-primary: #{$primary-500};         // Alias for compatibility
-=======
-  --primary-500: #{$primary-500};
-  --primary-600: #{$primary-600};
-  --primary-700: #{$primary-700};
->>>>>>> d65093a6
   --primary-color-light: #{$primary-400};
   --primary-color-dark: #{$primary-600};
   --primary-color-muted: #{rgba($primary-500, 0.1)};
@@ -333,7 +327,6 @@
   --accent-color-rgb: 139, 92, 246;
   --accent-500-rgb: 139, 92, 246;
   
-<<<<<<< HEAD
   // Gradients
   --gradient-primary: linear-gradient(135deg, #{$primary-500} 0%, #{$primary-600} 100%);
   --primary-bg: #{rgba($primary-500, 0.1)};  // Primary color background
@@ -343,12 +336,6 @@
   --success-color: #{$success-500};
   --warning-color: #{$warning-500};
   --info-color: #{$info-500};
-=======
-  // ===== SECONDARY COLORS =====
-  --secondary-color: #{$slate-600};
-  --secondary-color-hover: #{$slate-700};
-  --secondary-hover: #{$slate-700};
->>>>>>> d65093a6
   
   // ===== SEMANTIC COLORS =====
   // Success (Green)
@@ -405,28 +392,9 @@
   --background-dark: #{$slate-900};
   --background-darker: #{$slate-950};
   --background-card: #{$slate-800};
-<<<<<<< HEAD
   --background-primary: #{$slate-950};      // Darkest background
   --background-secondary: #{$slate-800};    // Card background
   --background-tertiary: #{$slate-700};     // Lighter background
-=======
-  --background-hover: #{$slate-700};
-  --background-primary: #{$slate-900};
-  --background-secondary: #{$slate-800};
-  --background-tertiary: #{$slate-700};
-  --bg-primary: #{$slate-900};
-  --bg-secondary: #{$slate-800};
-  --input-bg: #{$slate-800};
-  
-  // Background RGB values for rgba() usage
-  --background-card-rgb: 30, 41, 59;        // Slate-800
-  --background-darker-rgb: 2, 6, 23;        // Slate-950
-  
-  // Vue/Vite legacy background colors
-  --color-background: #{$slate-900};
-  --color-background-soft: #{$slate-800};
-  --color-background-mute: #{$slate-950};
->>>>>>> d65093a6
   
   // ===== TEXT COLORS (Dark Mode) =====
   --text-primary: #{$slate-50};
@@ -470,18 +438,6 @@
   --font-mono: #{$font-mono};
   
   // Font Sizes
-<<<<<<< HEAD
-=======
-  --text-xs: #{$text-xs};           // 12px
-  --text-sm: #{$text-sm};           // 14px
-  --text-base: #{$text-base};       // 16px
-  --text-lg: #{$text-lg};           // 18px
-  --text-xl: #{$text-xl};           // 20px
-  --text-2xl: #{$text-2xl};         // 24px
-  --text-3xl: #{$text-3xl};         // 30px
-  --text-4xl: #{$text-4xl};         // 36px
-  --text-5xl: #{$text-5xl};         // 48px
->>>>>>> d65093a6
   --font-size-xs: #{$text-xs};
   --font-size-sm: #{$text-sm};
   --font-size-base: #{$text-base};
@@ -489,7 +445,6 @@
   --font-size-xl: #{$text-xl};
   --font-size-2xl: #{$text-2xl};
   --font-size-3xl: #{$text-3xl};
-<<<<<<< HEAD
   
   --text-xs: #{$text-xs};
   --text-sm: #{$text-sm};
@@ -509,11 +464,6 @@
   --font-weight-bold: #{$font-bold};
   
   --leading-none: #{$leading-none};
-=======
-  --font-size-4xl: #{$text-4xl};
-  
-  // Line Heights
->>>>>>> d65093a6
   --leading-tight: #{$leading-tight};
   --leading-snug: #{$leading-snug};
   --leading-normal: #{$leading-normal};
